################################################################################
# Copyright (c) 2021, NVIDIA CORPORATION. All rights reserved.
#
# Permission is hereby granted, free of charge, to any person obtaining a
# copy of this software and associated documentation files (the "Software"),
# to deal in the Software without restriction, including without limitation
# the rights to use, copy, modify, merge, publish, distribute, sublicense,
# and/or sell copies of the Software, and to permit persons to whom the
# Software is furnished to do so, subject to the following conditions:
#
# The above copyright notice and this permission notice shall be included in
# all copies or substantial portions of the Software.
#
# THE SOFTWARE IS PROVIDED "AS IS", WITHOUT WARRANTY OF ANY KIND, EXPRESS OR
# IMPLIED, INCLUDING BUT NOT LIMITED TO THE WARRANTIES OF MERCHANTABILITY,
# FITNESS FOR A PARTICULAR PURPOSE AND NONINFRINGEMENT.  IN NO EVENT SHALL
# THE AUTHORS OR COPYRIGHT HOLDERS BE LIABLE FOR ANY CLAIM, DAMAGES OR OTHER
# LIABILITY, WHETHER IN AN ACTION OF CONTRACT, TORT OR OTHERWISE, ARISING
# FROM, OUT OF OR IN CONNECTION WITH THE SOFTWARE OR THE USE OR OTHER
# DEALINGS IN THE SOFTWARE.
################################################################################

all:
<<<<<<< HEAD
	make -C tlt_detection
	make -C tlt_segmentation
	make -C tlt_classifier
%:
	make -C tlt_detection $@
	make -C tlt_segmentation $@
	make -C tlt_classifier $@
=======
	make -C tao_detection
	make -C tao_segmentation
	make -C tao_classifier
%:
	make -C tao_detection $@
	make -C tao_segmentation $@
	make -C tao_classifier $@
>>>>>>> 2981c350
<|MERGE_RESOLUTION|>--- conflicted
+++ resolved
@@ -21,20 +21,10 @@
 ################################################################################
 
 all:
-<<<<<<< HEAD
-	make -C tlt_detection
-	make -C tlt_segmentation
-	make -C tlt_classifier
-%:
-	make -C tlt_detection $@
-	make -C tlt_segmentation $@
-	make -C tlt_classifier $@
-=======
 	make -C tao_detection
 	make -C tao_segmentation
 	make -C tao_classifier
 %:
 	make -C tao_detection $@
 	make -C tao_segmentation $@
-	make -C tao_classifier $@
->>>>>>> 2981c350
+	make -C tao_classifier $@